--- conflicted
+++ resolved
@@ -1,12 +1,6 @@
-<<<<<<< HEAD
 pub mod time;
 pub mod disk_usage;
+pub mod disk_info;
 pub mod template;
 pub mod toggle;
-pub mod cpu;
-=======
-pub mod disk_info;
-pub mod template;
-pub mod time;
-pub mod toggle;
->>>>>>> 1e793f9f
+pub mod cpu;