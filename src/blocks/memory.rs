--- conflicted
+++ resolved
@@ -432,11 +432,7 @@
     }
 
 
-<<<<<<< HEAD
-    fn click_left(&mut self, event: &I3barEvent) {
-=======
     fn click(&mut self, event: &I3BarEvent) {
->>>>>>> 7d954f57
 
         if_debug!({
             let mut f = OpenOptions::new().create(true).append(true).open("/tmp/i3log").unwrap();
@@ -444,11 +440,7 @@
         });
 
         if let Some(ref s) = event.name {
-<<<<<<< HEAD
-            if self.clickable && *s == "memory".to_string() {
-=======
             if self.clickable && event.button == MouseButton::LeftClick && *s == "memory".to_string() {
->>>>>>> 7d954f57
                 self.switch();
                 self.update();
                 self.tx_update_request.send(Task {
