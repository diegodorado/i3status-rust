[package]
name = "i3status-rs"
description = "A feature-rich and resource-friendly replacement for i3status, written in Rust."
repository = "https://github.com/greshake/i3status-rust/"
readme = "README.md"
license = "GPLv3"
version = "0.14.3"
authors = ["Kai Greshake <development@kai-greshake.de>",
           "Contributors on GitHub (https://github.com/greshake/i3status-rust/graphs/contributors)"]
edition = "2018"

[features]
default = ["pulseaudio"]
pulseaudio = ["libpulse-binding"]
# Opt-in block profiling, intended for developers.
profiling = ["cpuprofiler", "progress"]

[dependencies]
crossbeam-channel = "0.5"
dbus = "0.8"
<<<<<<< HEAD
i3ipc = "0.10.1"
jack = "0.6.2"
jack-sys = "0.2.0"
inotify = "0.8.2"
=======
getrandom = "0.2"
>>>>>>> a920c577
lazy_static = "1.0"
maildir = "0.4"
nix = "0.19.0"
num-traits = "0.2"
serde = "1.0"
serde_derive = "1.0"
serde_json = "1.0"
swayipc = "2.7"
toml = "0.5"
signal-hook = "0.1.16"

# Optional features/blocks
libpulse-binding = { optional = true, version = "2.15.0", default-features = false }
notmuch = { optional = true, version = "0.6.0" }
# Used only in debug build for profiling blocks
cpuprofiler = { version = "0.0.4", optional = true }
progress = { version = "0.2", optional = true }

[dependencies.chrono]
version = "0.4"
features = ["unstable-locales"]

[dependencies.chrono-tz]
version = "0.5"
features = ["serde"]

[dependencies.clap]
version = "2.31"
default-features = false

[dependencies.inotify]
version = "0.8.2"
default-features = false

[dependencies.regex]
version = "1.3.0"
default-features = false
features = ["std"]

[dev-dependencies]
assert_fs = "1.0.0"<|MERGE_RESOLUTION|>--- conflicted
+++ resolved
@@ -18,14 +18,10 @@
 [dependencies]
 crossbeam-channel = "0.5"
 dbus = "0.8"
-<<<<<<< HEAD
 i3ipc = "0.10.1"
 jack = "0.6.2"
 jack-sys = "0.2.0"
-inotify = "0.8.2"
-=======
 getrandom = "0.2"
->>>>>>> a920c577
 lazy_static = "1.0"
 maildir = "0.4"
 nix = "0.19.0"
@@ -36,6 +32,8 @@
 swayipc = "2.7"
 toml = "0.5"
 signal-hook = "0.1.16"
+uuid = { version = "0.8", features = ["v4"] }
+
 
 # Optional features/blocks
 libpulse-binding = { optional = true, version = "2.15.0", default-features = false }
